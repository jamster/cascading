--- conflicted
+++ resolved
@@ -1,6 +1,5 @@
 Cascading Change Log
 
-<<<<<<< HEAD
 unreleased (wip 1.1)
 
   Changed c.f.s.FlowMapperStack to source key/value pairs once, instead of per branch.
@@ -97,12 +96,11 @@
   Added new c.t.Field field set type named Fields.REPLACE. Can only be used as a result selector. Specifies the
   operation results will replace values in fields with the same names. That is, inline values can be replaced in a
   single c.p.Each or c.p.Every. It is especially useful when used with Fields.ARGS as the operation field declaration.
-=======
+
 unreleased
 
   Fix for case where one side of a branch multiplexed in a mapper could step on c.t.Tuple values before being
   handed to the next branch. Previous fix was only for CoGroup, this support GroupBy merges.
->>>>>>> a6543e86
 
 1.0.18
 
